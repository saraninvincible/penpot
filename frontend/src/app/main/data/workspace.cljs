;; This Source Code Form is subject to the terms of the Mozilla Public
;; License, v. 2.0. If a copy of the MPL was not distributed with this
;; file, You can obtain one at http://mozilla.org/MPL/2.0/.
;;
;; This Source Code Form is "Incompatible With Secondary Licenses", as
;; defined by the Mozilla Public License, v. 2.0.
;;
;; Copyright (c) 2020 UXBOX Labs SL

(ns app.main.data.workspace
  (:require
   [app.common.data :as d]
   [app.common.exceptions :as ex]
   [app.common.geom.align :as gal]
   [app.common.geom.matrix :as gmt]
   [app.common.geom.point :as gpt]
   [app.common.geom.proportions :as gpr]
   [app.common.geom.shapes :as gsh]
   [app.common.math :as mth]
   [app.common.pages :as cp]
   [app.common.pages.helpers :as cph]
   [app.common.spec :as us]
   [app.common.uuid :as uuid]
   [app.config :as cfg]
   [app.main.constants :as c]
   [app.main.data.colors :as mdc]
   [app.main.data.messages :as dm]
   [app.main.data.workspace.common :as dwc]
   [app.main.data.workspace.drawing :as dwd]
   [app.main.data.workspace.drawing.path :as dwdp]
   [app.main.data.workspace.groups :as dwg]
   [app.main.data.workspace.libraries :as dwl]
   [app.main.data.workspace.notifications :as dwn]
   [app.main.data.workspace.persistence :as dwp]
   [app.main.data.workspace.selection :as dws]
   [app.main.data.workspace.transforms :as dwt]
   [app.main.repo :as rp]
   [app.main.store :as st]
   [app.main.streams :as ms]
   [app.main.worker :as uw]
   [app.util.dom :as dom]
   [app.util.http :as http]
   [app.util.i18n :refer [tr] :as i18n]
   [app.util.logging :as log]
   [app.util.object :as obj]
   [app.util.router :as rt]
   [app.util.timers :as ts]
   [app.util.transit :as t]
   [app.util.webapi :as wapi]
   [beicon.core :as rx]
   [cljs.spec.alpha :as s]
   [clojure.set :as set]
   [cuerdas.core :as str]
   [goog.string.path :as path]
   [potok.core :as ptk]))

;; (log/set-level! :trace)
;; --- Specs

(s/def ::shape-attrs ::cp/shape-attrs)
(s/def ::set-of-string
  (s/every string? :kind set?))

;;;;;;;;;;;;;;;;;;;;;;;;;;;;;;;;;;;;;;;;;;;;;;;;;;;;;;;;;;;;;;;;;;;;;;
;; Workspace Initialization
;;;;;;;;;;;;;;;;;;;;;;;;;;;;;;;;;;;;;;;;;;;;;;;;;;;;;;;;;;;;;;;;;;;;;;

(declare file-initialized)

;; --- Initialize Workspace

(s/def ::layout-flag
  #{:sitemap
    :layers
    :comments
    :assets
    :document-history
    :colorpalette
    :element-options
    :rules
    :display-grid
    :snap-grid
    :dynamic-alignment})

(s/def ::layout-flags (s/coll-of ::layout-flag))

(def default-layout
  #{:sitemap
    :layers
    :element-options
    :rules
    :display-grid
    :snap-grid
    :dynamic-alignment})

(def layout-names
  {:assets
   {:del #{:sitemap :layers :document-history }
    :add #{:assets}}

   :document-history
   {:del #{:assets :layers :sitemap}
    :add #{:document-history}}

   :layers
   {:del #{:document-history :assets}
    :add #{:sitemap :layers}}})

(s/def ::options-mode #{:design :prototype})

(def workspace-local-default
  {:zoom 1
   :flags #{}
   :selected (d/ordered-set)
   :expanded {}
   :tooltip nil
   :options-mode :design
   :draw-interaction-to nil
   :left-sidebar? true
   :right-sidebar? true
   :color-for-rename nil
   :selected-palette-colorpicker :recent
   :selected-palette :recent
   :selected-palette-size :big
   :assets-files-open {}
   :picking-color? false
   :picked-color nil
   :picked-color-select false})

(declare ensure-layout)

(defn initialize-layout
  [layout-name]
  (us/verify (s/nilable ::us/keyword) layout-name)
  (ptk/reify ::initialize-layout
    ptk/UpdateEvent
    (update [_ state]
      (update state :workspace-layout
              (fn [layout]
                (or layout default-layout))))

    ptk/WatchEvent
    (watch [_ state stream]
      (if (and layout-name (contains? layout-names layout-name))
        (rx/of (ensure-layout layout-name))
        (rx/of (ensure-layout :layers))))))

(defn initialize-file
  [project-id file-id]
  (us/verify ::us/uuid project-id)
  (us/verify ::us/uuid file-id)

  (ptk/reify ::initialize-file
    ptk/UpdateEvent
    (update [_ state]
      (assoc state
             :current-file-id file-id
             :current-project-id project-id
             :workspace-presence {}))

    ptk/WatchEvent
    (watch [_ state stream]
      (rx/merge
       (rx/of (dwp/fetch-bundle project-id file-id))

       ;; Initialize notifications (websocket connection) and the file persistence
       (->> stream
            (rx/filter (ptk/type? ::dwp/bundle-fetched))
            (rx/first)
            (rx/mapcat #(rx/of (dwn/initialize file-id)
                               (dwp/initialize-file-persistence file-id))))

       ;; Initialize Indexes (webworker)
       (->> stream
            (rx/filter (ptk/type? ::dwp/bundle-fetched))
            (rx/map deref)
            (rx/map dwc/initialize-indices)
            (rx/first))

       ;; Mark file initialized when indexes are ready
       (->> stream
            (rx/filter #(= ::dwc/index-initialized %))
            (rx/first)
            (rx/map (fn []
                      (file-initialized project-id file-id))))

       ))))

(defn- file-initialized
  [project-id file-id]
  (ptk/reify ::file-initialized
    ptk/UpdateEvent
    (update [_ state]
      (update state :workspace-file
              (fn [file]
                (if (= (:id file) file-id)
                  (assoc file :initialized true)
                  file))))

    ptk/WatchEvent
    (watch [_ state stream]
      (let [ignore-until (get-in state [:workspace-file :ignore-sync-until])
            needs-update? (some #(and (> (:modified-at %) (:synced-at %))
                                      (or (not ignore-until)
                                          (> (:modified-at %) ignore-until)))
                                (vals (get state :workspace-libraries)))]
        (when needs-update?
          (rx/of (dwl/notify-sync-file file-id)))))))

(defn finalize-file
  [project-id file-id]
  (ptk/reify ::finalize
    ptk/UpdateEvent
    (update [_ state]
      (dissoc state
              :workspace-file
              :workspace-project
              :workspace-media-objects
              :workspace-persistence))

    ptk/WatchEvent
    (watch [_ state stream]
      (rx/of (dwn/finalize file-id)
             ::dwp/finalize))))


(defn initialize-page
  [page-id]
  (ptk/reify ::initialize-page
    ptk/UpdateEvent
    (update [_ state]
      (let [;; we maintain a cache of page state for user convenience
            ;; with the exception of the selection; when user abandon
            ;; the current page, the selection is lost
            local      (-> state
                           (get-in [:workspace-cache page-id] workspace-local-default)
                           (assoc :selected (d/ordered-set)))
            page       (-> (get-in state [:workspace-data :pages-index page-id])
                           (select-keys [:id :name]))]
        (assoc state
               :current-page-id page-id   ; mainly used by events
               :trimmed-page page
               :workspace-local local)))))

(defn finalize-page
  [page-id]
  (us/verify ::us/uuid page-id)
  (ptk/reify ::finalize-page
    ptk/UpdateEvent
    (update [_ state]
      (let [local (:workspace-local state)]
        (-> state
            (assoc-in [:workspace-cache page-id] local)
            (dissoc :current-page-id :workspace-local :trimmed-page))))))

;;;;;;;;;;;;;;;;;;;;;;;;;;;;;;;;;;;;;;;;;;;;;;;;;;;;;;;;;;;;;;;;;;;;;;
;; Workspace Page CRUD
;;;;;;;;;;;;;;;;;;;;;;;;;;;;;;;;;;;;;;;;;;;;;;;;;;;;;;;;;;;;;;;;;;;;;;

(def create-empty-page
  (ptk/reify ::create-empty-page
    ptk/WatchEvent
    (watch [this state stream]
      (let [id      (uuid/next)
            pages   (get-in state [:workspace-data :pages-index])
            unames  (dwc/retrieve-used-names pages)
            name    (dwc/generate-unique-name unames "Page")

            rchange {:type :add-page
                     :id id
                     :name name}
            uchange {:type :del-page
                     :id id}]
        (rx/of (dwc/commit-changes [rchange] [uchange] {:commit-local? true}))))))

(defn duplicate-page [page-id]
  (ptk/reify ::duplicate-page
    ptk/WatchEvent
    (watch [this state stream]
      (let [id      (uuid/next)
            pages   (get-in state [:workspace-data :pages-index])
            unames  (dwc/retrieve-used-names pages)
            page    (get-in state [:workspace-data :pages-index page-id])
            name    (dwc/generate-unique-name unames (:name page))

            page (-> page (assoc :name name :id id))

            rchange {:type :add-page
                     :page page}
            uchange {:type :del-page
                     :id id}]
        (rx/of (dwc/commit-changes [rchange] [uchange] {:commit-local? true}))))))

(s/def ::rename-page
  (s/keys :req-un [::id ::name]))

(defn rename-page
  [id name]
  (us/verify ::us/uuid id)
  (us/verify string? name)
  (ptk/reify ::rename-page
    ptk/WatchEvent
    (watch [_ state stream]
      (let [page (get-in state [:workspace-data :pages-index id])
            rchg {:type :mod-page
                  :id id
                  :name name}
            uchg {:type :mod-page
                  :id id
                  :name (:name page)}]
        (rx/of (dwc/commit-changes [rchg] [uchg] {:commit-local? true}))))))

(declare purge-page)
(declare go-to-file)

;; TODO: properly handle positioning on undo.

(defn delete-page
  [id]
  (ptk/reify ::delete-page
    ptk/WatchEvent
    (watch [_ state s]
      (let [page (get-in state [:workspace-data :pages-index id])
            rchg {:type :del-page
                  :id id}
            uchg {:type :add-page
                  :page page}]
        (rx/of (dwc/commit-changes [rchg] [uchg] {:commit-local? true})
               (when (= id (:current-page-id state))
                 go-to-file))))))


;;;;;;;;;;;;;;;;;;;;;;;;;;;;;;;;;;;;;;;;;;;;;;;;;;;;;;;;;;;;;;;;;;;;;;
;; WORKSPACE File Actions
;;;;;;;;;;;;;;;;;;;;;;;;;;;;;;;;;;;;;;;;;;;;;;;;;;;;;;;;;;;;;;;;;;;;;;

(defn rename-file
  [id name]
  {:pre [(uuid? id) (string? name)]}
  (ptk/reify ::rename-file
    ptk/UpdateEvent
    (update [_ state]
      (assoc-in state [:workspace-file :name] name))

    ptk/WatchEvent
    (watch [_ state stream]
      (let [params {:id id :name name}]
        (->> (rp/mutation :rename-file params)
             (rx/ignore))))))

;;;;;;;;;;;;;;;;;;;;;;;;;;;;;;;;;;;;;;;;;;;;;;;;;;;;;;;;;;;;;;;;;;;;;;
;; Workspace State Manipulation
;;;;;;;;;;;;;;;;;;;;;;;;;;;;;;;;;;;;;;;;;;;;;;;;;;;;;;;;;;;;;;;;;;;;;;

;; --- Viewport Sizing

(declare zoom-to-fit-all)

(defn initialize-viewport
  [{:keys [width height] :as size}]
  (letfn [(update* [{:keys [vbox vport] :as local}]
            (let [wprop (/ (:width vport) width)
                  hprop (/ (:height vport) height)]
              (-> local
                  (assoc :vport size)
                  (update :vbox (fn [vbox]
                                    (-> vbox
                                        (update :width #(/ % wprop))
                                        (update :height #(/ % hprop))))))))

          (initialize [state local]
            (let [page-id (:current-page-id state)
                  objects (dwc/lookup-page-objects state page-id)
                  shapes  (cp/select-toplevel-shapes objects {:include-frames? true})
                  srect   (gsh/selection-rect shapes)
                  local   (assoc local :vport size :zoom 1)]
              (cond
                (or (not (mth/finite? (:width srect)))
                    (not (mth/finite? (:height srect))))
                (assoc local :vbox (assoc size :x 0 :y 0 :left-offset 0))

                (or (> (:width srect) width)
                    (> (:height srect) height))
                (let [srect (gal/adjust-to-viewport size srect {:padding 40})
                      zoom  (/ (:width size) (:width srect))]
                  (-> local
                      (assoc :zoom zoom)
                      (update :vbox merge srect)))

                :else
                (assoc local :vbox (assoc size
                                          :x (+ (:x srect) (/ (- (:width srect) width) 2))
                                          :y (+ (:y srect) (/ (- (:height srect) height) 2)))))))

          (setup [state local]
            (if (:vbox local)
              (update* local)
              (initialize state local)))]

    (ptk/reify ::initialize-viewport
      ptk/UpdateEvent
      (update [_ state]
        (update state :workspace-local
                (fn [local]
                  (setup state local)))))))

(defn update-viewport-position
  [{:keys [x y] :or {x identity y identity}}]
  (us/assert fn? x)
  (us/assert fn? y)
  (ptk/reify ::update-viewport-position
    ptk/UpdateEvent
    (update [_ state]
      (update-in state [:workspace-local :vbox]
                 (fn [vbox]
                   (-> vbox
                       (update :x x)
                       (update :y y)))))))

(defn update-viewport-size
  [{:keys [width height] :as size}]
  (ptk/reify ::update-viewport-size
    ptk/UpdateEvent
    (update [_ state]
      (update state :workspace-local
              (fn [{:keys [vbox vport left-sidebar? zoom] :as local}]
                (if (or (mth/almost-zero? width) (mth/almost-zero? height))
                  ;; If we have a resize to zero just keep the old value
                  local
                  (let [wprop (/ (:width vport) width)
                        hprop (/ (:height vport) height)
                        left-offset (if left-sidebar? 0 (/ (* -1 15 16) zoom))]
                    (-> local         ;; This matches $width-settings-bar
                        (assoc :vport size) ;; in frontend/resources/styles/main/partials/sidebar.scss
                        (update :vbox (fn [vbox]
                                        (-> vbox
                                            (update :width #(/ % wprop))
                                            (update :height #(/ % hprop))
                                            (assoc :left-offset left-offset))))))))))))


(defn start-panning []
  (ptk/reify ::start-panning
    ptk/UpdateEvent
    (update [_ state]
      (-> state
          (assoc-in [:workspace-local :panning] true)))

    ptk/WatchEvent
    (watch [_ state stream]
      (let [stopper (->> stream (rx/filter (ptk/type? ::finish-panning)))
            zoom (-> (get-in state [:workspace-local :zoom]) gpt/point)]
        (->> stream
             (rx/filter ms/pointer-event?)
             (rx/filter #(= :delta (:source %)))
             (rx/map :pt)
             (rx/take-until stopper)
             (rx/map (fn [delta]
                       (let [delta (gpt/divide delta zoom)]
                         (update-viewport-position {:x #(- % (:x delta))
                                                    :y #(- % (:y delta))})))))))))

(defn finish-panning []
  (ptk/reify ::finish-panning
    ptk/UpdateEvent
    (update [_ state]
      (-> state
          (update :workspace-local dissoc :panning)))))


;; --- Toggle layout flag

(defn ensure-layout
  [layout-name]
  (assert (contains? layout-names layout-name)
          (str "unexpected layout name: " layout-name))
  (ptk/reify ::ensure-layout
    ptk/UpdateEvent
    (update [_ state]
      (update state :workspace-layout
              (fn [stored]
                (let [todel (get-in layout-names [layout-name :del] #{})
                      toadd (get-in layout-names [layout-name :add] #{})]
                  (-> stored
                      (set/difference todel)
                      (set/union toadd))))))))

(defn toggle-layout-flags
  [& flags]
  (ptk/reify ::toggle-layout-flags
    ptk/UpdateEvent
    (update [_ state]
      (update state :workspace-layout
              (fn [stored]
                (reduce (fn [flags flag]
                          (if (contains? flags flag)
                            (disj flags flag)
                            (conj flags flag)))
                        stored
                        (into #{} flags)))))))

;; --- Set element options mode

(defn set-options-mode
  [mode]
  (us/assert ::options-mode mode)
  (ptk/reify ::set-options-mode
    ptk/UpdateEvent
    (update [_ state]
      (assoc-in state [:workspace-local :options-mode] mode))))

;; --- Tooltip

(defn assign-cursor-tooltip
  [content]
  (ptk/reify ::assign-cursor-tooltip
    ptk/UpdateEvent
    (update [_ state]
      (if (string? content)
        (assoc-in state [:workspace-local :tooltip] content)
        (assoc-in state [:workspace-local :tooltip] nil)))))

;; --- Zoom Management

(defn- impl-update-zoom
  [{:keys [vbox] :as local} center zoom]
  (let [vbox (update vbox :x + (:left-offset vbox))
        new-zoom (if (fn? zoom) (zoom (:zoom local)) zoom)
        old-zoom (:zoom local)
        center (if center center (gsh/center-rect vbox))
        scale (/ old-zoom new-zoom)
        mtx  (gmt/scale-matrix (gpt/point scale) center)
        vbox' (gsh/transform-rect vbox mtx)
        vbox' (update vbox' :x - (:left-offset vbox))]
    (-> local
        (assoc :zoom new-zoom)
        (update :vbox merge (select-keys vbox' [:x :y :width :height])))))

(defn increase-zoom
  [center]
  (ptk/reify ::increase-zoom
    ptk/UpdateEvent
    (update [_ state]
      (update state :workspace-local
              #(impl-update-zoom % center (fn [z] (min (* z 1.1) 200)))))))

(defn decrease-zoom
  [center]
  (ptk/reify ::decrease-zoom
    ptk/UpdateEvent
    (update [_ state]
      (update state :workspace-local
              #(impl-update-zoom % center (fn [z] (max (* z 0.9) 0.01)))))))

(def reset-zoom
  (ptk/reify ::reset-zoom
    ptk/UpdateEvent
    (update [_ state]
      (update state :workspace-local
              #(impl-update-zoom % nil 1)))))

(def zoom-to-fit-all
  (ptk/reify ::zoom-to-fit-all
    ptk/UpdateEvent
    (update [_ state]
      (let [page-id (:current-page-id state)
            objects (dwc/lookup-page-objects state page-id)
            shapes  (cp/select-toplevel-shapes objects {:include-frames? true})
            srect   (gsh/selection-rect shapes)]

        (if (or (mth/nan? (:width srect))
                (mth/nan? (:height srect)))
          state
          (update state :workspace-local
                  (fn [{:keys [vbox vport] :as local}]
                    (let [srect (gal/adjust-to-viewport vport srect {:padding 40})
                          zoom  (/ (:width vport) (:width srect))]
                      (-> local
                          (assoc :zoom zoom)
                          (update :vbox merge srect))))))))))

(def zoom-to-selected-shape
  (ptk/reify ::zoom-to-selected-shape
    ptk/UpdateEvent
    (update [_ state]
      (let [selected (get-in state [:workspace-local :selected])]
        (if (empty? selected)
          state
          (let [page-id (:current-page-id state)
                objects (dwc/lookup-page-objects state page-id)
                srect   (->> selected
                             (map #(get objects %))
                             (gsh/selection-rect))]
            (update state :workspace-local
                    (fn [{:keys [vbox vport] :as local}]
                      (let [srect (gal/adjust-to-viewport vport srect {:padding 40})
                            zoom  (/ (:width vport) (:width srect))]
                        (-> local
                            (assoc :zoom zoom)
                            (update :vbox merge srect)))))))))))

;; --- Update Shape Attrs

(defn update-shape
  [id attrs]
  (us/verify ::us/uuid id)
  (us/verify ::shape-attrs attrs)
  (ptk/reify ::update-shape
    ptk/WatchEvent
    (watch [_ state stream]
      (rx/of (dwc/update-shapes [id] #(merge % attrs))))))

(defn start-rename-shape
  [id]
  (us/verify ::us/uuid id)
  (ptk/reify ::start-rename-shape
    ptk/UpdateEvent
    (update [_ state]
      (assoc-in state [:workspace-local :shape-for-rename] id))))

(defn end-rename-shape
  []
  (ptk/reify ::end-rename-shape
    ptk/UpdateEvent
    (update [_ state]
      (update-in state [:workspace-local] dissoc :shape-for-rename))))

;; --- Update Selected Shapes attrs

(defn update-selected-shapes
  [attrs]
  (us/verify ::shape-attrs attrs)
  (ptk/reify ::update-selected-shapes
    ptk/WatchEvent
    (watch [_ state stream]
      (let [selected (get-in state [:workspace-local :selected])]
        (rx/from (map #(update-shape % attrs) selected))))))

;; --- Shape Movement (using keyboard shorcuts)

(declare initial-selection-align)

(defn- get-displacement-with-grid
  "Retrieve the correct displacement delta point for the
  provided direction speed and distances thresholds."
  [shape direction options]
  (let [grid-x (:grid-x options 10)
        grid-y (:grid-y options 10)
        x-mod (mod (:x shape) grid-x)
        y-mod (mod (:y shape) grid-y)]
    (case direction
      :up (gpt/point 0 (- (if (zero? y-mod) grid-y y-mod)))
      :down (gpt/point 0 (- grid-y y-mod))
      :left (gpt/point (- (if (zero? x-mod) grid-x x-mod)) 0)
      :right (gpt/point (- grid-x x-mod) 0))))

(defn- get-displacement
  "Retrieve the correct displacement delta point for the
  provided direction speed and distances thresholds."
  [shape direction]
  (case direction
    :up (gpt/point 0 (- 1))
    :down (gpt/point 0 1)
    :left (gpt/point (- 1) 0)
    :right (gpt/point 1 0)))

;; --- Delete Selected

(def delete-selected
  "Deselect all and remove all selected shapes."
  (ptk/reify ::delete-selected
    ptk/WatchEvent
    (watch [_ state stream]
      (let [selected (get-in state [:workspace-local :selected])]
        (rx/of (dwc/delete-shapes selected)
               (dws/deselect-all))))))

;; --- Shape Vertical Ordering

(s/def ::loc  #{:up :down :bottom :top})

(defn vertical-order-selected
  [loc]
  (us/verify ::loc loc)
  (ptk/reify ::vertical-order-selected-shpes
    ptk/WatchEvent
    (watch [_ state stream]
      (let [page-id  (:current-page-id state)
            objects  (dwc/lookup-page-objects state page-id)
            selected (get-in state [:workspace-local :selected])
            rchanges (mapv (fn [id]
                             (let [obj (get objects id)
                                   parent (get objects (:parent-id obj))
                                   shapes (:shapes parent)
                                   cindex (d/index-of shapes id)
                                   nindex (case loc
                                            :top (count shapes)
                                            :down (max 0 (- cindex 1))
                                            :up (min (count shapes) (+ (inc cindex) 1))
                                            :bottom 0)]
                               {:type :mov-objects
                                :parent-id (:parent-id obj)
                                :frame-id (:frame-id obj)
                                :page-id page-id
                                :index nindex
                                :shapes [id]}))
                           selected)

             uchanges (mapv (fn [id]
                             (let [obj (get objects id)]
                               {:type :mov-objects
                                :parent-id (:parent-id obj)
                                :frame-id (:frame-id obj)
                                :page-id page-id
                                :shapes [id]
                                :index (cp/position-on-parent id objects)}))
                            selected)]
        ;; TODO: maybe missing the :reg-objects event?
        (rx/of (dwc/commit-changes rchanges uchanges {:commit-local? true}))))))


;; --- Change Shape Order (D&D Ordering)

(defn relocate-shapes-changes [objects parents parent-id page-id to-index ids groups-to-delete groups-to-unmask shapes-to-detach shapes-to-reroot shapes-to-deroot]
  (let [;; Changes to the shapes that are being move
        r-mov-change
        [{:type :mov-objects
          :parent-id parent-id
          :page-id page-id
          :index to-index
          :shapes (vec (reverse ids))}]

        u-mov-change
        (map (fn [id]
               (let [obj (get objects id)]
                 {:type :mov-objects
                  :parent-id (:parent-id obj)
                  :page-id page-id
                  :index (cp/position-on-parent id objects)
                  :shapes [id]}))
             (reverse ids))

        ;; Changes deleting empty groups
        r-del-change
        (map (fn [group-id]
               {:type :del-obj
                :page-id page-id
                :id group-id})
             groups-to-delete)

        u-del-change
        (d/concat
         []
         ;; Create the groups
         (map (fn [group-id]
                (let [group (get objects group-id)]
                  {:type :add-obj
                   :page-id page-id
                   :parent-id parent-id
                   :frame-id (:frame-id group)
                   :id group-id
                   :obj (-> group
                            (assoc :shapes []))}))
              groups-to-delete)
         ;; Creates the hierarchy
         (map (fn [group-id]
                (let [group (get objects group-id)]
                  {:type :mov-objects
                   :page-id page-id
                   :parent-id (:id group)
                   :shapes (:shapes group)}))
              groups-to-delete))

        ;; Changes removing the masks from the groups without mask shape
        r-mask-change
        (map (fn [group-id]
               {:type :mod-obj
                :page-id page-id
                :id group-id
                :operations [{:type :set
                              :attr :masked-group?
                              :val false}]})
             groups-to-unmask)

        u-mask-change
        (map (fn [group-id]
               (let [group (get objects group-id)]
                 {:type :mod-obj
                  :page-id page-id
                  :id group-id
                  :operations [{:type :set
                                :attr :masked-group?
                                :val (:masked-group? group)}]}))
             groups-to-unmask)

        ;; Changes to the components metadata

        detach-keys [:component-id :component-file :component-root? :remote-synced? :shape-ref :touched]

        r-detach-change
        (map (fn [id]
               {:type :mod-obj
                :page-id page-id
                :id id
                :operations (mapv #(hash-map :type :set :attr % :val nil) detach-keys)})
             shapes-to-detach)

        u-detach-change
        (map (fn [id]
               (let [obj (get objects id)]
                 {:type :mod-obj
                  :page-id page-id
                  :id id
                  :operations (mapv #(hash-map :type :set :attr % :val (get obj %)) detach-keys)}))
             shapes-to-detach)

        r-deroot-change
        (map (fn [id]
               {:type :mod-obj
                :page-id page-id
                :id id
                :operations [{:type :set
                              :attr :component-root?
                              :val nil}]})
             shapes-to-deroot)

        u-deroot-change
        (map (fn [id]
               {:type :mod-obj
                :page-id page-id
                :id id
                :operations [{:type :set
                              :attr :component-root?
                              :val true}]})
             shapes-to-deroot)

        r-reroot-change
        (map (fn [id]
               {:type :mod-obj
                :page-id page-id
                :id id
                :operations [{:type :set
                              :attr :component-root?
                              :val true}]})
             shapes-to-reroot)

        u-reroot-change
        (map (fn [id]
               {:type :mod-obj
                :page-id page-id
                :id id
                :operations [{:type :set
                              :attr :component-root?
                              :val nil}]})
             shapes-to-reroot)

        r-reg-change
        [{:type :reg-objects
          :page-id page-id
          :shapes (vec parents)}]

        u-reg-change
        [{:type :reg-objects
          :page-id page-id
          :shapes (vec parents)}]

        rchanges (d/concat []
                           r-mov-change
                           r-del-change
                           r-mask-change
                           r-detach-change
                           r-deroot-change
                           r-reroot-change
                           r-reg-change)

        uchanges (d/concat []
                           u-del-change
                           u-reroot-change
                           u-deroot-change
                           u-detach-change
                           u-mask-change
                           u-mov-change
                           u-reg-change)]
    [rchanges uchanges]))

(defn relocate-shapes
  [ids parent-id to-index]
  (us/verify (s/coll-of ::us/uuid) ids)
  (us/verify ::us/uuid parent-id)
  (us/verify number? to-index)

  (ptk/reify ::relocate-shapes
    ptk/WatchEvent
    (watch [_ state stream]
      (let [page-id  (:current-page-id state)
            objects  (dwc/lookup-page-objects state page-id)

            ;; Ignore any shape whose parent is also intented to be moved
            ids (cp/clean-loops objects ids)

            ;; If we try to move a parent into a child we remove it
            ids (filter #(not (cp/is-parent? objects parent-id %)) ids)

            parents (reduce (fn [result id]
                              (conj result (cp/get-parent id objects)))
                            #{parent-id} ids)

            groups-to-delete
            (loop [current-id (first parents)
                   to-check (rest parents)
                   removed-id? (set ids)
                   result #{}]

              (if-not current-id
                ;; Base case, no next element
                result

                (let [group (get objects current-id)]
                  (if (and (not= :frame (:type group))
                           (not= current-id parent-id)
                           (empty? (remove removed-id? (:shapes group))))

                    ;; Adds group to the remove and check its parent
                    (let [to-check (d/concat [] to-check [(cp/get-parent current-id objects)]) ]
                      (recur (first to-check)
                             (rest to-check)
                             (conj removed-id? current-id)
                             (conj result current-id)))

                    ;; otherwise recur
                    (recur (first to-check)
                           (rest to-check)
                           removed-id?
                           result)))))

            groups-to-unmask
            (reduce (fn [group-ids id]
                      ;; When a masked group loses its mask shape, because it's
                      ;; moved outside the group, the mask condition must be
                      ;; removed, and it must be converted to a normal group.
                      (let [obj (get objects id)
                            parent (get objects (:parent-id obj))]
                        (if (and (:masked-group? parent)
                                 (= id (first (:shapes parent)))
                                 (not= (:id parent) parent-id))
                          (conj group-ids (:id parent))
                          group-ids)))
                    #{}
                    ids)

            ;; Sets the correct components metadata for the moved shapes
            ;; `shapes-to-detach` Detach from a component instance a shape that was inside a component and is moved outside
            ;; `shapes-to-deroot` Removes the root flag from a component instance moved inside another component
            ;; `shapes-to-reroot` Adds a root flag when a nested component instance is moved outside
            [shapes-to-detach shapes-to-deroot shapes-to-reroot]
            (reduce (fn [[shapes-to-detach shapes-to-deroot shapes-to-reroot] id]
                      (let [shape          (get objects id)
                            instance-part? (and (:shape-ref shape)
                                                (not (:component-id shape)))
                            instance-root? (:component-root? shape)
                            sub-instance?  (and (:component-id shape)
                                                (not (:component-root? shape)))

                            parent                 (get objects parent-id)
                            component-shape        (cph/get-component-shape shape objects)
                            component-shape-parent (cph/get-component-shape parent objects)

                            detach? (and instance-part? (not= (:id component-shape)
                                                              (:id component-shape-parent)))
                            deroot? (and instance-root? component-shape-parent)
                            reroot? (and sub-instance? (not component-shape-parent))

                            ids-to-detach (when detach?
                                            (cons id (cph/get-children id objects)))]

                        [(cond-> shapes-to-detach detach? (into ids-to-detach))
                         (cond-> shapes-to-deroot deroot? (conj id))
                         (cond-> shapes-to-reroot reroot? (conj id))]))
                    [[] [] []]
                    ids)

            [rchanges uchanges] (relocate-shapes-changes objects
                                                         parents
                                                         parent-id
                                                         page-id
                                                         to-index
                                                         ids
                                                         groups-to-delete
                                                         groups-to-unmask
                                                         shapes-to-detach
                                                         shapes-to-reroot
                                                         shapes-to-deroot)]
        (rx/of (dwc/commit-changes rchanges uchanges {:commit-local? true})
               (dwc/expand-collapse parent-id))))))

(defn relocate-selected-shapes
  [parent-id to-index]
  (ptk/reify ::relocate-selected-shapes
    ptk/WatchEvent
    (watch [_ state stream]
      (let [selected (get-in state [:workspace-local :selected])]
        (rx/of (relocate-shapes selected parent-id to-index))))))


(defn start-editing-selected
  []
  (ptk/reify ::start-editing-selected
    ptk/WatchEvent
    (watch [_ state stream]
      (let [selected (get-in state [:workspace-local :selected])]
        (if-not (= 1 (count selected))
          (rx/empty)

          (let [objects (dwc/lookup-page-objects state)
                {:keys [id type shapes]} (get objects (first selected))]

            (case type
              :text
              (rx/of (dwc/start-edition-mode id))

              :path
              (rx/of (dwc/start-edition-mode id)
                     (dwdp/start-path-edit id))

<<<<<<< HEAD
=======
              :group
              (rx/of (dwc/select-shapes (into (d/ordered-set) [(last shapes)])))

>>>>>>> 69031bb8
              (rx/empty))))))))


;; --- Change Page Order (D&D Ordering)

(defn relocate-page
  [id index]
  (ptk/reify ::relocate-pages
    ptk/WatchEvent
    (watch [_ state stream]
      (let [cidx (-> (get-in state [:workspace-data :pages])
                     (d/index-of id))
            rchg {:type :mov-page
                  :id id
                  :index index}
            uchg {:type :mov-page
                  :id id
                  :index cidx}]
        (rx/of (dwc/commit-changes [rchg] [uchg] {:commit-local? true}))))))

;; --- Shape / Selection Alignment and Distribution

(declare align-object-to-frame)
(declare align-objects-list)

(defn align-objects
  [axis]
  (us/verify ::gal/align-axis axis)
  (ptk/reify :align-objects
    ptk/WatchEvent
    (watch [_ state stream]
      (let [page-id  (:current-page-id state)
            objects  (dwc/lookup-page-objects state page-id)
            selected (get-in state [:workspace-local :selected])
            moved    (if (= 1 (count selected))
                       (align-object-to-frame objects (first selected) axis)
                       (align-objects-list objects selected axis))]
        (loop [moved    (seq moved)
               rchanges []
               uchanges []]
          (if (nil? moved)
            (do
              ;; (println "================ rchanges")
              ;; (cljs.pprint/pprint rchanges)
              ;; (println "================ uchanges")
              ;; (cljs.pprint/pprint uchanges)
              (rx/of (dwc/commit-changes rchanges uchanges {:commit-local? true})))
            (let [curr (first moved)
                  prev (get objects (:id curr))
                  ops1 (dwc/generate-operations prev curr)
                  ops2 (dwc/generate-operations curr prev true)]
              (recur (next moved)
                     (conj rchanges {:type :mod-obj
                                     :page-id page-id
                                     :operations ops1
                                     :id (:id curr)})
                     (conj uchanges {:type :mod-obj
                                     :page-id page-id
                                     :operations ops2
                                     :id (:id curr)})))))))))

(defn align-object-to-frame
  [objects object-id axis]
  (let [object (get objects object-id)
        frame (get objects (:frame-id object))]
    (gal/align-to-rect object frame axis objects)))

(defn align-objects-list
  [objects selected axis]
  (let [selected-objs (map #(get objects %) selected)
        rect (gsh/selection-rect selected-objs)]
    (mapcat #(gal/align-to-rect % rect axis objects) selected-objs)))

(defn distribute-objects
  [axis]
  (us/verify ::gal/dist-axis axis)
  (ptk/reify :align-objects
    ptk/WatchEvent
    (watch [_ state stream]
      (let [page-id  (:current-page-id state)
            objects  (dwc/lookup-page-objects state page-id)
            selected (get-in state [:workspace-local :selected])
            moved    (-> (map #(get objects %) selected)
                         (gal/distribute-space axis objects))]
        (loop [moved    (seq moved)
               rchanges []
               uchanges []]
          (if (nil? moved)
            (do
              ;; (println "================ rchanges")
              ;; (cljs.pprint/pprint rchanges)
              ;; (println "================ uchanges")
              ;; (cljs.pprint/pprint uchanges)
              (rx/of (dwc/commit-changes rchanges uchanges {:commit-local? true})))
            (let [curr (first moved)
                  prev (get objects (:id curr))
                  ops1 (dwc/generate-operations prev curr)
                  ops2 (dwc/generate-operations curr prev true)]
              (recur (next moved)
                     (conj rchanges {:type :mod-obj
                                     :page-id page-id
                                     :operations ops1
                                     :id (:id curr)})
                     (conj uchanges {:type :mod-obj
                                     :page-id page-id
                                     :operations ops2
                                     :id (:id curr)})))))))))

;; --- Shape Proportions

(defn set-shape-proportion-lock
  [id lock]
  (ptk/reify ::set-shape-proportion-lock
    ptk/WatchEvent
    (watch [_ state stream]
      (letfn [(assign-proportions [shape]
                (if-not lock
                  (assoc shape :proportion-lock false)
                  (-> (assoc shape :proportion-lock true)
                      (gpr/assign-proportions))))]
        (rx/of (dwc/update-shapes [id] assign-proportions))))))

;; --- Update Shape Position

(s/def ::x number?)
(s/def ::y number?)
(s/def ::position
  (s/keys :opt-un [::x ::y]))

(defn update-position
  [id position]
  (us/verify ::us/uuid id)
  (us/verify ::position position)
  (ptk/reify ::update-position
    ptk/WatchEvent
    (watch [_ state stream]
      (let [page-id (:current-page-id state)
            objects (dwc/lookup-page-objects state page-id)
            shape   (get objects id)

            bbox (-> shape :points gsh/points->selrect)

            cpos (gpt/point (:x bbox) (:y bbox))
            pos  (gpt/point (or (:x position) (:x bbox))
                            (or (:y position) (:y bbox)))
            displ   (gmt/translate-matrix (gpt/subtract pos cpos))]
        (rx/of (dwt/set-modifiers [id] {:displacement displ})
               (dwt/apply-modifiers [id]))))))

;; --- Update Shape Flags

(defn update-shape-flags
  [id {:keys [blocked hidden] :as flags}]
  (s/assert ::us/uuid id)
  (s/assert ::shape-attrs flags)
  (ptk/reify ::update-shape-flags
    ptk/WatchEvent
    (watch [_ state stream]
      (letfn [(update-fn [obj]
                (cond-> obj
                  (boolean? blocked) (assoc :blocked blocked)
                  (boolean? hidden) (assoc :hidden hidden)))]
        (rx/of (dwc/update-shapes-recursive [id] update-fn))))))


;;;;;;;;;;;;;;;;;;;;;;;;;;;;;;;;;;;;;;;;;;;;;;;;;;;;;;;;;;;;;;;;;;;;;;;;;;;
;; Navigation
;;;;;;;;;;;;;;;;;;;;;;;;;;;;;;;;;;;;;;;;;;;;;;;;;;;;;;;;;;;;;;;;;;;;;;;;;;;

(defn navigate-to-project
  [project-id]
  (ptk/reify ::navigate-to-project
    ptk/WatchEvent
    (watch [_ state stream]
      (let [page-ids (get-in state [:projects project-id :pages])
            params {:project project-id :page (first page-ids)}]
        (rx/of (rt/nav :workspace/page params))))))

(defn go-to-page
  [page-id]
  (us/verify ::us/uuid page-id)
  (ptk/reify ::go-to-page
    ptk/WatchEvent
    (watch [_ state stream]
      (let [project-id (get-in state [:workspace-project :id])
            file-id    (get-in state [:workspace-file :id])
            pparams    {:file-id file-id :project-id project-id}
            qparams    {:page-id page-id}]
        (rx/of (rt/nav :workspace pparams qparams))))))

(defn go-to-layout
  [layout]
  (us/verify ::layout-flag layout)
  (ptk/reify ::go-to-layout
    ptk/WatchEvent
    (watch [_ state stream]
      (let [project-id (get-in state [:workspace-project :id])
            file-id    (get-in state [:workspace-file :id])
            page-id    (get-in state [:current-page-id])
            pparams    {:file-id file-id :project-id project-id}
            qparams    {:page-id page-id :layout (name layout)}]
        (rx/of (rt/nav :workspace pparams qparams))))))

(def go-to-file
  (ptk/reify ::go-to-file
    ptk/WatchEvent
    (watch [_ state stream]
      (let [{:keys [id project-id data] :as file} (:workspace-file state)
            page-id (get-in data [:pages 0])
            pparams {:project-id project-id :file-id id}
            qparams {:page-id page-id}]
        (rx/of (rt/nav :workspace pparams qparams))))))


(defn go-to-viewer
  ([] (go-to-viewer {}))
  ([{:keys [file-id page-id]}]
   (ptk/reify ::go-to-viewer
     ptk/WatchEvent
     (watch [_ state stream]
       (let [{:keys [current-file-id current-page-id]} state
             params {:file-id (or file-id current-file-id)
                     :page-id (or page-id current-page-id)}]
         (rx/of ::dwp/force-persist
                (rt/nav :viewer params {:index 0})))))))

(defn go-to-dashboard
  ([] (go-to-dashboard nil))
  ([{:keys [team-id]}]
   (ptk/reify ::go-to-dashboard
     ptk/WatchEvent
     (watch [_ state stream]
       (let [team-id (or team-id (get-in state [:workspace-project :team-id]))]
         (rx/of ::dwp/force-persist
                (rt/nav :dashboard-projects {:team-id team-id})))))))

;;;;;;;;;;;;;;;;;;;;;;;;;;;;;;;;;;;;;;;;;;;;;;;;;;;;;;;;;;;;;;;;;;;;;;;;;;;
;; Context Menu
;;;;;;;;;;;;;;;;;;;;;;;;;;;;;;;;;;;;;;;;;;;;;;;;;;;;;;;;;;;;;;;;;;;;;;;;;;;

(s/def ::point gpt/point?)

(defn show-context-menu
  [{:keys [position shape] :as params}]
  (us/verify ::point position)
  (us/verify (s/nilable ::cp/minimal-shape) shape)
  (ptk/reify ::show-context-menu
    ptk/UpdateEvent
    (update [_ state]
      (let [mdata (cond-> params
                    (some? shape)
                    (assoc :selected
                           (get-in state [:workspace-local :selected])))]
        (assoc-in state [:workspace-local :context-menu] mdata)))))

(defn show-shape-context-menu
  [{:keys [position shape] :as params}]
  (us/verify ::point position)
  (us/verify ::cp/minimal-shape shape)
  (ptk/reify ::show-shape-context-menu
    ptk/WatchEvent
    (watch [_ state stream]
      (let [selected (get-in state [:workspace-local :selected])]
        (rx/concat
          (when-not (selected (:id shape))
            (rx/of (dws/select-shape (:id shape))))
          (rx/of (show-context-menu params)))))))

(def hide-context-menu
  (ptk/reify ::hide-context-menu
    ptk/UpdateEvent
    (update [_ state]
      (assoc-in state [:workspace-local :context-menu] nil))))


;;;;;;;;;;;;;;;;;;;;;;;;;;;;;;;;;;;;;;;;;;;;;;;;;;;;;;;;;;;;;;;;;;;;;;;;;;;
;; Clipboard
;;;;;;;;;;;;;;;;;;;;;;;;;;;;;;;;;;;;;;;;;;;;;;;;;;;;;;;;;;;;;;;;;;;;;;;;;;;

(defn copy-selected
  []
  (letfn [;; Retrieve all ids of selected shapes with corresponding
          ;; children; this is needed because each shape should be
          ;; processed one by one because of async events (data url
          ;; fetching).
          (collect-object-ids [objects res id]
            (let [obj (get objects id)]
              (reduce (partial collect-object-ids objects)
                      (assoc res id obj)
                      (:shapes obj))))

          ;; Prepare the shape object. Mainly needed for image shapes
          ;; for retrieve the image data and convert it to the
          ;; data-url.
          (prepare-object [objects selected {:keys [type] :as obj}]
            (let [obj (maybe-translate obj objects selected)]
              (if (= type :image)
                (let [url (cfg/resolve-file-media (:metadata obj))]
                  (->> (http/fetch-as-data-url url)
                       (rx/map #(assoc obj ::data %))
                       (rx/take 1)))
                (rx/of obj))))

          ;; Collects all the items together and split images into a
          ;; separated data structure for a more easy paste process.
          (collect-data [res {:keys [id metadata] :as item}]
            (let [res (update res :objects assoc id (dissoc item ::data))]
              (if (= :image (:type item))
                (let [img-part {:id   (:id metadata)
                                :name (:name item)
                                :file-data (::data item)}]
                  (update res :images conj img-part))
                res)))

          (maybe-translate [shape objects selected]
            (if (and (not= (:type shape) :frame)
                     (not (contains? selected (:frame-id shape))))
              ;; When the parent frame is not selected we change to relative
              ;; coordinates
              (let [frame (get objects (:frame-id shape))]
                (gsh/translate-to-frame shape frame))
              shape))

          (on-copy-error [error]
            (js/console.error "Clipboard blocked:" error)
            (rx/empty))]

    (ptk/reify ::copy-selected
      ptk/WatchEvent
      (watch [_ state stream]
        (let [objects  (dwc/lookup-page-objects state)
              selected (->> (get-in state [:workspace-local :selected])
                            (cp/clean-loops objects))
              pdata    (reduce (partial collect-object-ids objects) {} selected)
              initial  {:type :copied-shapes
                        :file-id (:current-file-id state)
                        :selected selected
                        :objects {}
                        :images #{}}]
          (->> (rx/from (seq (vals pdata)))
               (rx/merge-map (partial prepare-object objects selected))
               (rx/reduce collect-data initial)
               (rx/map t/encode)
               (rx/map wapi/write-to-clipboard)
               (rx/catch on-copy-error)
               (rx/ignore)))))))

(declare paste-shape)
(declare paste-text)
(declare paste-image)

(def paste
  (ptk/reify ::paste
    ptk/WatchEvent
    (watch [_ state stream]
      (try
        (let [clipboard-str (wapi/read-from-clipboard)

              paste-transit-str
              (->> clipboard-str
                   (rx/filter t/transit?)
                   (rx/map t/decode)
                   (rx/filter #(= :copied-shapes (:type %)))
                   (rx/map #(select-keys % [:selected :objects]))
                   (rx/map paste-shape))

              paste-plain-text-str
              (->> clipboard-str
                   (rx/filter (comp not empty?))
                   (rx/map paste-text))

              paste-image-str
              (->> (wapi/read-image-from-clipboard)
                   (rx/map paste-image))]

          (->> (rx/concat paste-transit-str
                          paste-plain-text-str
                          paste-image-str)
               (rx/first)
               (rx/catch
                   (fn [err]
                     (js/console.error "Clipboard error:" err)
                     (rx/empty)))))
        (catch :default e
          (let [data (ex-data e)]
            (if (:not-implemented data)
              (rx/of (dm/warn (tr "errors.clipboard-not-implemented")))
              (js/console.error "ERROR" e))))))))

(defn paste-from-event
  [event in-viewport?]
  (ptk/reify ::paste-from-event
    ptk/WatchEvent
    (watch [_ state stream]
      (try
        (let [objects (dwc/lookup-page-objects state)
              paste-data    (wapi/read-from-paste-event event)
              image-data    (wapi/extract-images paste-data)
              text-data     (wapi/extract-text paste-data)
              decoded-data  (and (t/transit? text-data)
                                 (t/decode text-data))

              edit-id (get-in state [:workspace-local :edition])
              is-editing-text? (and edit-id (= :text (get-in objects [edit-id :type])))]

          (cond
            (seq image-data)
            (rx/from (map paste-image image-data))

            (coll? decoded-data)
            (->> (rx/of decoded-data)
                 (rx/filter #(= :copied-shapes (:type %)))
                 (rx/map #(paste-shape % in-viewport?)))

            ;; Some paste events can be fired while we're editing a text
            ;; we forbid that scenario so the default behaviour is executed
            (and (string? text-data) (not is-editing-text?))
            (rx/of (paste-text text-data))

            :else
            (rx/empty)))
        (catch :default err
          (js/console.error "Clipboard error:" err))))))

(defn selected-frame? [state]
  (let [selected (get-in state [:workspace-local :selected])
        page-id  (:current-page-id state)
        objects  (dwc/lookup-page-objects state page-id)]
    (and (and (= 1 (count selected))
              (= :frame (get-in objects [(first selected) :type]))))))

(defn- paste-shape
  [{:keys [selected objects images] :as data} in-viewport?]
  (letfn [;; Given a file-id and img (part generated by the
          ;; copy-selected event), uploads the new media.
          (upload-media [file-id imgpart]
            (->> (http/data-url->blob (:file-data imgpart))
                 (rx/map
                  (fn [blob]
                    {:name (:name imgpart)
                     :file-id file-id
                     :content blob
                     :is-local true}))
                 (rx/mapcat #(rp/mutation! :upload-file-media-object %))
                 (rx/map (fn [media]
                           (assoc media :prev-id (:id imgpart))))))

          ;; Analyze the rchange and replace staled media and
          ;; references to the new uploaded media-objects.
          (process-rchange [media-idx item]
            (if (= :image (get-in item [:obj :type]))
              (update-in item [:obj :metadata]
                         (fn [{:keys [id] :as mdata}]
                           (if-let [mobj (get media-idx id)]
                             (assoc mdata
                                    :id (:id mobj)
                                    :path (:path mobj))
                             mdata)))
              item))

          (calculate-paste-position [state mouse-pos in-viewport?]
            (let [page-objects  (dwc/lookup-page-objects state)
                  selected-objs (map #(get objects %) selected)
                  has-frame? (d/seek #(= (:type %) :frame) selected-objs)
                  page-selected (get-in state [:workspace-local :selected])
                  wrapper       (gsh/selection-rect selected-objs)
                  orig-pos      (gpt/point (:x1 wrapper) (:y1 wrapper))]
              (cond
                (and (selected-frame? state) (not has-frame?))
                (let [frame-id (first page-selected)
                      delta    (get page-objects frame-id)]
                  [frame-id frame-id delta])

                (empty? page-selected)
                (let [frame-id (cp/frame-id-by-position page-objects mouse-pos)
                      delta    (gpt/subtract mouse-pos orig-pos)]
                  [frame-id frame-id delta])

                :else
                (let [base (cp/get-base-shape page-objects page-selected)
                      index (cp/position-on-parent (:id base) page-objects)
                      frame-id (:frame-id base)
                      parent-id (:parent-id base)
                      delta (if in-viewport?
                              (gpt/subtract mouse-pos orig-pos)
                              (gpt/subtract (gpt/point (:selrect base)) orig-pos))]
                  [frame-id parent-id delta index]))))

          ;; Change the indexes if the paste is done with an element selected
          (change-add-obj-index [objects selected index change]
            (let [set-index (fn [[result index] id]
                              [(assoc result id index) (inc index)])

                  map-ids (when index
                            (->> (vals objects)
                                 (filter #(not (selected (:parent-id %))))
                                 (map :id)
                                 (reduce set-index [{} (inc index)])
                                 first))]
              (if (and (= :add-obj (:type change))
                       (contains? map-ids (:old-id change)))
                (assoc change :index (get map-ids (:old-id change)))
                change)))

          ;; Procceed with the standard shape paste procediment.
          (do-paste [state mouse-pos media]
            (let [media-idx     (d/index-by :prev-id media)
                  page-id       (:current-page-id state)

                  ;; Calculate position for the pasted elements
                  [frame-id parent-id delta index] (calculate-paste-position state mouse-pos in-viewport?)

                  objects   (->> objects
                                 (d/mapm (fn [_ shape]
                                           (-> shape
                                               (assoc :frame-id frame-id)
                                               (assoc :parent-id parent-id)

                                               (cond->
                                                   ;; Pasting from another file, we deattach components
                                                   (not= (:current-file-id state) (:file-id data))
                                                 (dissoc :component-id
                                                         :component-file
                                                         :component-root?
                                                         :remote-synced?
                                                         :shape-ref
                                                         :touched))))))

                  page-id   (:current-page-id state)
                  unames    (-> (dwc/lookup-page-objects state page-id)
                                (dwc/retrieve-used-names))

                  rchanges  (->> (dws/prepare-duplicate-changes objects page-id unames selected delta)
                                 (mapv (partial process-rchange media-idx))
                                 (mapv (partial change-add-obj-index objects selected index)))

                  uchanges  (mapv #(array-map :type :del-obj :page-id page-id :id (:id %))
                                  (reverse rchanges))

                  ;; Adds a reg-objects operation so the groups are updated. We add all the new objects
                  new-objects-ids (->> rchanges (filter #(= (:type %) :add-obj)) (mapv :id))

                  rchanges (conj rchanges {:type :reg-objects
                                           :page-id page-id
                                           :shapes new-objects-ids})

                  selected  (->> rchanges
                                 (filter #(selected (:old-id %)))
                                 (map #(get-in % [:obj :id]))
                                 (into (d/ordered-set)))]

              (rx/of (dwc/commit-changes rchanges uchanges {:commit-local? true})
                     (dwc/select-shapes selected))))]
    (ptk/reify ::paste-shape
      ptk/WatchEvent
      (watch [_ state stream]
        (let [file-id   (:current-file-id state)
              mouse-pos (deref ms/mouse-position)]
          (if (= file-id (:file-id data))
            (do-paste state mouse-pos [])
            (->> (rx/from images)
                 (rx/merge-map (partial upload-media file-id))
                 (rx/reduce conj [])
                 (rx/mapcat (partial do-paste state mouse-pos)))))))))


(defn as-content [text]
  (let [paragraphs (->> (str/lines text)
                        (map str/trim)
                        (mapv #(hash-map :type "paragraph"
                                         :children [{:text %}])))]
    {:type "root"
     :children [{:type "paragraph-set" :children paragraphs}]}))

(defn paste-text [text]
  (s/assert string? text)
  (ptk/reify ::paste-text
    ptk/WatchEvent
    (watch [_ state stream]
      (let [id (uuid/next)
            {:keys [x y]} @ms/mouse-position
            width (max 8 (min (* 7 (count text)) 700))
            height 16
            page-id (:current-page-id state)
            frame-id (-> (dwc/lookup-page-objects state page-id)
                         (cp/frame-id-by-position @ms/mouse-position))
            shape (gsh/setup-selrect
                   {:id id
                    :type :text
                    :name "Text"
                    :x x
                    :y y
                    :frame-id frame-id
                    :width width
                    :height height
                    :grow-type (if (> (count text) 100) :auto-height :auto-width)
                    :content (as-content text)})]
        (rx/of (dwc/start-undo-transaction)
               (dws/deselect-all)
               (dwc/add-shape shape)
               (dwc/commit-undo-transaction))))))


(defn- paste-image
  [image]
  (ptk/reify ::paste-bin-impl
    ptk/WatchEvent
    (watch [_ state stream]
      (let [file-id (get-in state [:workspace-file :id])
            params  {:file-id file-id
                     :data [image]}]
        (rx/of (dwp/upload-media-workspace params @ms/mouse-position))))))

(defn toggle-distances-display [value]
  (ptk/reify ::toggle-distances-display

    ptk/UpdateEvent
    (update [_ state]
      (assoc-in state [:workspace-local :show-distances?] value))))

;;;;;;;;;;;;;;;;;;;;;;;;;;;;;;;;;;;;;;;;;;;;;;;;;;;;;;;;;;;;;;;;;;;;;;
;; Interactions
;;;;;;;;;;;;;;;;;;;;;;;;;;;;;;;;;;;;;;;;;;;;;;;;;;;;;;;;;;;;;;;;;;;;;;

(declare move-create-interaction)
(declare finish-create-interaction)

(defn start-create-interaction
  []
  (ptk/reify ::start-create-interaction
    ptk/WatchEvent
    (watch [_ state stream]
      (let [initial-pos @ms/mouse-position
            selected (get-in state [:workspace-local :selected])
            stopper (rx/filter ms/mouse-up? stream)]
        (when (= 1 (count selected))
          (rx/concat
            (->> ms/mouse-position
                 (rx/take-until stopper)
                 (rx/map #(move-create-interaction initial-pos %)))
            (rx/of (finish-create-interaction initial-pos))))))))

(defn move-create-interaction
  [initial-pos position]
  (ptk/reify ::move-create-interaction
    ptk/UpdateEvent
    (update [_ state]
      (let [page-id (:current-page-id state)
            objects  (dwc/lookup-page-objects state page-id)
            selected-shape-id (-> state (get-in [:workspace-local :selected]) first)
            selected-shape (get objects selected-shape-id)
            selected-shape-frame-id (:frame-id selected-shape)
            start-frame (get objects selected-shape-frame-id)
            end-frame   (dwc/get-frame-at-point objects position)]
        (cond-> state
          (not= position initial-pos) (assoc-in [:workspace-local :draw-interaction-to] position)
          (not= start-frame end-frame) (assoc-in [:workspace-local :draw-interaction-to-frame] end-frame))))))

(defn finish-create-interaction
  [initial-pos]
  (ptk/reify ::finish-create-interaction
    ptk/UpdateEvent
    (update [_ state]
      (-> state
          (assoc-in [:workspace-local :draw-interaction-to] nil)
          (assoc-in [:workspace-local :draw-interaction-to-frame] nil)))

    ptk/WatchEvent
    (watch [_ state stream]
      (let [position @ms/mouse-position
            page-id  (:current-page-id state)
            objects  (dwc/lookup-page-objects state page-id)
            frame    (dwc/get-frame-at-point objects position)

            shape-id (first (get-in state [:workspace-local :selected]))
            shape    (get objects shape-id)]

        (when-not (= position initial-pos)
          (if (and frame shape-id
                   (not= (:id frame) (:id shape))
                   (not= (:id frame) (:frame-id shape)))
            (rx/of (update-shape shape-id
                                 {:interactions [{:event-type :click
                                                  :action-type :navigate
                                                  :destination (:id frame)}]}))
            (rx/of (update-shape shape-id
                                 {:interactions []}))))))))

;;;;;;;;;;;;;;;;;;;;;;;;;;;;;;;;;;;;;;;;;;;;;;;;;;;;;;;;;;;;;;;;;;;;;;
;; CANVAS OPTIONS
;;;;;;;;;;;;;;;;;;;;;;;;;;;;;;;;;;;;;;;;;;;;;;;;;;;;;;;;;;;;;;;;;;;;;;

(defn change-canvas-color
  [color]
  (ptk/reify ::change-canvas-color
    ptk/WatchEvent
    (watch [_ state stream]
      (let [page-id (get state :current-page-id)
            options (dwc/lookup-page-options state page-id)
            previus-color  (:background options)]
        (rx/of (dwc/commit-changes
                [{:type :set-option
                  :page-id page-id
                  :option :background
                  :value (:color color)}]
                [{:type :set-option
                  :page-id page-id
                  :option :background
                  :value previus-color}]
                {:commit-local? true}))))))


;;;;;;;;;;;;;;;;;;;;;;;;;;;;;;;;;;;;;;;;;;;;;;;;;;;;;;;;;;;;;;;;;;;;;;
;; Exports
;;;;;;;;;;;;;;;;;;;;;;;;;;;;;;;;;;;;;;;;;;;;;;;;;;;;;;;;;;;;;;;;;;;;;;

;; Transform

(d/export dwt/start-rotate)
(d/export dwt/start-resize)
(d/export dwt/start-move-selected)
(d/export dwt/move-selected)
(d/export dwt/set-rotation)
(d/export dwt/increase-rotation)
(d/export dwt/set-modifiers)
(d/export dwt/apply-modifiers)
(d/export dwt/update-dimensions)
(d/export dwt/flip-horizontal-selected)
(d/export dwt/flip-vertical-selected)

;; Persistence

(d/export dwp/set-file-shared)
(d/export dwp/fetch-shared-files)
(d/export dwp/link-file-to-library)
(d/export dwp/unlink-file-from-library)
(d/export dwp/upload-media-asset)
(d/export dwp/upload-media-workspace)
(d/export dwp/clone-media-object)
(d/export dwc/image-uploaded)

;; Selection

(d/export dws/select-shape)
(d/export dws/deselect-shape)
(d/export dws/select-all)
(d/export dws/deselect-all)
(d/export dwc/select-shapes)
(d/export dws/shift-select-shapes)
(d/export dws/duplicate-selected)
(d/export dws/handle-selection)
(d/export dws/select-inside-group)
;;(d/export dws/select-last-layer)
(d/export dwd/select-for-drawing)
(d/export dwc/clear-edition-mode)
(d/export dwc/add-shape)
(d/export dwc/start-edition-mode)
#_(d/export dwc/start-path-edit)

;; Groups

(d/export dwg/mask-group)
(d/export dwg/unmask-group)
(d/export dwg/group-selected)
(d/export dwg/ungroup-selected)<|MERGE_RESOLUTION|>--- conflicted
+++ resolved
@@ -1022,12 +1022,9 @@
               (rx/of (dwc/start-edition-mode id)
                      (dwdp/start-path-edit id))
 
-<<<<<<< HEAD
-=======
               :group
               (rx/of (dwc/select-shapes (into (d/ordered-set) [(last shapes)])))
 
->>>>>>> 69031bb8
               (rx/empty))))))))
 
 
